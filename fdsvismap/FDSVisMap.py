--- conflicted
+++ resolved
@@ -160,13 +160,8 @@
                 f"Note: Slice with ID {fds_slc_id} was selected. Quantity is treated as SOOT EXTINCTION COEFFICIENT."
             )
         else:
-<<<<<<< HEAD
-            if self.quantity in ['ext_coef_C', 'ext_coef_C0.9H0.1', 'SOOT EXTINCTION COEFFICIENT', 'EXTINCTION COEFFICIENT']:
-                self.slc = sim.slices.filter_by_quantity('SOOT EXTINCTION COEFFICIENT').get_nearest(0, 0, fds_slc_height)
-            elif self.quantity in ['OD_C', 'OD_C0.9H0.1', 'SOOT OPTICAL DENSITY', 'OPTICAL DENSITY']:
-                self.slc = sim.slices.filter_by_quantity('SOOT OPTICAL DENSITY').get_nearest(0, 0, fds_slc_height)
-=======
             if self.quantity in [
+                "ext_coef_C",
                 "ext_coef_C0.9H0.1",
                 "SOOT EXTINCTION COEFFICIENT",
                 "EXTINCTION COEFFICIENT",
@@ -174,11 +169,15 @@
                 self.slc = sim.slices.filter_by_quantity(
                     "SOOT EXTINCTION COEFFICIENT"
                 ).get_nearest(0, 0, fds_slc_height)
-            elif self.quantity in ["SOOT OPTICAL DENSITY"]:
+            elif self.quantity in [
+                "OD_C",
+                "OD_C0.9H0.1",
+                "SOOT OPTICAL DENSITY",
+                "OPTICAL DENSITY"
+            ]:
                 self.slc = sim.slices.filter_by_quantity(
                     "SOOT OPTICAL DENSITY"
                 ).get_nearest(0, 0, fds_slc_height)
->>>>>>> 6dd41cd3
             else:
                 raise ValueError(f"Unsupported quantity: {self.quantity}")
         self.extent = np.array(self.slc.extent._extents)
@@ -204,13 +203,13 @@
         :rtype: np.ndarray
         """
         time_index = self.slc.get_nearest_timestep(time)
-<<<<<<< HEAD
-        if self.quantity in ['OD_C', 'OD_C0.9H0.1', 'SOOT OPTICAL DENSITY', 'OPTICAL DENSITY']:
+        if self.quantity in [
+            "OD_C",
+            "OD_C0.9H0.1",
+            "SOOT OPTICAL DENSITY",
+            "OPTICAL DENSITY"
+        ]:
             extco_array = self.slc.to_global()[time_index] * np.log(10)
-=======
-        if self.quantity == "OPTICAL DENSITY":
-            extco_array = self.slc.to_global()[time_index] * 2.3
->>>>>>> 6dd41cd3
         else:
             extco_array = self.slc.to_global()[time_index]
         return extco_array
