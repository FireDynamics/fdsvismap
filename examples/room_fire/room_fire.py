<<<<<<< HEAD
"""Example script to plot ASEP using VisMap."""

=======
>>>>>>> 6380e006
from fdsvismap import VisMap
from pathlib import Path
import matplotlib.pyplot as plt

<<<<<<< HEAD
project_root = Path(__file__).parent
bg_img = project_root / "misc" / "floorplan.png"  # Create instance of VisMap class

# Set path for FDS simulation directory and background image
sim_dir = str(project_root / "fds_data")
vis = VisMap(sim_dir, max_vis=30, min_vis=0)
vis.num_edge_cells = 1

# Add background image
vis.add_background_image(bg_img)  # sad
=======
# Set path for FDS simulation directory and background image
sim_dir = 'fds_data'
bg_img = 'misc/floorplan.png'

# Create instance of VisMap class
vis = VisMap()

# Read data from FDS simulation directory
vis.read_fds_data(sim_dir)

# Add background image
vis.add_background_image(bg_img)
>>>>>>> 6380e006

# Set starpoint and waypoints along escape route
vis.set_start_point(1, 1)
vis.set_waypoint(8, 5, 3, 180)
vis.set_waypoint(9.8, 6, 3, 270)
vis.set_waypoint(17, 0, 3, 0)

# Set times when the simulation should be evaluated
times = range(0, 500, 50)
vis.set_time_points(times)

# Do the required calculations to create the Vismap
vis.compute_all()

# # Plot ASET map based on Vismaps and save as pdf
fig, ax = vis.create_aset_map_plot()
ax.set_xlim(0, 20)
ax.set_ylim(10, 0)
plt.savefig('aset_map.pdf', dpi=300)
plt.close()

# # Plot time and waypoint aggregated  Vismap
fig, ax = vis.create_time_agg_wp_agg_vismap()
ax.set_xlim(0, 20)
ax.set_ylim(10, 0)
plt.savefig('time_agg_wp_agg_vismap.pdf', dpi=300)
plt.close()

# Check if waypoint is visible from given location at given time
print(vis.wp_is_visible(50, 12.5, 0.6, 2))

# Get distance from waypoint to given location
print(vis.get_distance_to_wp(17, 5, 2))

# Calculate local visibility at given location and time, considering a specific c factor
print(vis.get_local_visibility(100, 5, 6, 3))<|MERGE_RESOLUTION|>--- conflicted
+++ resolved
@@ -1,27 +1,14 @@
-<<<<<<< HEAD
-"""Example script to plot ASEP using VisMap."""
+"""Example script to create visibility maps."""
 
-=======
->>>>>>> 6380e006
 from fdsvismap import VisMap
 from pathlib import Path
 import matplotlib.pyplot as plt
 
-<<<<<<< HEAD
 project_root = Path(__file__).parent
 bg_img = project_root / "misc" / "floorplan.png"  # Create instance of VisMap class
 
 # Set path for FDS simulation directory and background image
 sim_dir = str(project_root / "fds_data")
-vis = VisMap(sim_dir, max_vis=30, min_vis=0)
-vis.num_edge_cells = 1
-
-# Add background image
-vis.add_background_image(bg_img)  # sad
-=======
-# Set path for FDS simulation directory and background image
-sim_dir = 'fds_data'
-bg_img = 'misc/floorplan.png'
 
 # Create instance of VisMap class
 vis = VisMap()
@@ -31,7 +18,6 @@
 
 # Add background image
 vis.add_background_image(bg_img)
->>>>>>> 6380e006
 
 # Set starpoint and waypoints along escape route
 vis.set_start_point(1, 1)
